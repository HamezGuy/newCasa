--- conflicted
+++ resolved
@@ -1,12 +1,6 @@
-import { NextApiRequest } from "next";
-<<<<<<< HEAD
-import ParagonApiClient from "@/lib/ParagonApiClient";
+import paragonApiClient from "@/lib/ParagonApiClient";
 import { NextRequest, NextResponse } from "next/server";
 
-const RESO_BASE_URL = process.env.RESO_BASE_URL ?? "";
-const RESO_TOKEN_URL = process.env.RESO_TOKEN_URL ?? "";
-const RESO_CLIENT_ID = process.env.RESO_CLIENT_ID ?? "";
-const RESO_CLIENT_SECRET = process.env.RESO_CLIENT_SECRET ?? "";
 
 // interface Request extends NextApiRequest {
 //     query: { searchTerm?: string; }
@@ -18,16 +12,8 @@
     const searchParams = url.searchParams;
     const searchTerm = searchParams.get("searchTerm");
 
-    const paragonApiClient = await ParagonApiClient.forClientSecret(RESO_BASE_URL, RESO_TOKEN_URL, RESO_CLIENT_ID, RESO_CLIENT_SECRET);
-    //const allProperty = await paragonApiClient.getAllProperty();
+    //const allProperty = await paragonApiClient.getAllProperty(10);
     const allProperty = await paragonApiClient.searchByZipCode(searchTerm ?? "");
-=======
-import paragonApiClient from "@/lib/ParagonApiClient";
-import { NextResponse } from "next/server";
-
-export async function GET(request: NextApiRequest) {
-    const allProperty = await paragonApiClient.getAllProperty(10);
->>>>>>> 8c4ec143
 
     return NextResponse.json(allProperty, { status: 200 });
 }