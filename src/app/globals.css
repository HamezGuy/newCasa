@tailwind base;
@tailwind components;
@tailwind utilities;

:root {
  --foreground-rgb: 0, 0, 0;
  --background-start-rgb: 214, 219, 220;
  --background-end-rgb: 255, 255, 255;
}

<<<<<<< HEAD
main > .container {
  max-width: 78rem;
  margin-left: auto;
  margin-right: auto;
  padding-left: 2.5rem;
  padding-right: 2.5rem;
}

.has-cover-img {
  position: relative;

  &::before {
    position: absolute;
    z-index: 2;
    content: "";
    display: block;
    top: 0;
    left: 0;
    right: 0;
    bottom: 0;
    background: rgba(0, 0, 0, 0.6);
  }

  & > img {
    z-index: 1;
  }

  & > * {
    position: relative;
    z-index: 9;
    text-shadow: 1px 1px 1px rgba(40, 40, 40, 0.6);
  }
=======
h1 {
  @apply text-3xl mb-4 font-bold;
}

h2 {
  @apply text-2xl mb-4 uppercase font-bold tracking-wider;
}

h3 {
  @apply text-xl mb-4 uppercase font-bold tracking-wider;
}

p {
  @apply mb-4;
}

a {
  @apply text-blue-800;
}

a:focus,
a:hover {
  @apply text-blue-600;
>>>>>>> dcabd943
}<|MERGE_RESOLUTION|>--- conflicted
+++ resolved
@@ -8,7 +8,6 @@
   --background-end-rgb: 255, 255, 255;
 }
 
-<<<<<<< HEAD
 main > .container {
   max-width: 78rem;
   margin-left: auto;
@@ -41,7 +40,8 @@
     z-index: 9;
     text-shadow: 1px 1px 1px rgba(40, 40, 40, 0.6);
   }
-=======
+}
+
 h1 {
   @apply text-3xl mb-4 font-bold;
 }
@@ -65,5 +65,4 @@
 a:focus,
 a:hover {
   @apply text-blue-600;
->>>>>>> dcabd943
 }