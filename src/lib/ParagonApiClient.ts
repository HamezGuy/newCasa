--- conflicted
+++ resolved
@@ -2,17 +2,11 @@
 import IParagonProperty from '@/types/IParagonProperty';
 import md5 from 'crypto-js/md5';
 import getConfig from 'next/config';
-<<<<<<< HEAD
 import pMap from 'p-map';
 import path from 'path';
 import * as url from 'url';
 import { geocodeProperties } from './GoogleMaps';
 import { cdn } from './utils/cdn';
-=======
-import path from 'path';
-import * as url from 'url';
-import { geocodeProperties } from './GoogleMaps';
->>>>>>> 820d6775
 
 const { serverRuntimeConfig } = getConfig();
 
@@ -231,12 +225,7 @@
     properties: ParagonPropertyWithMedia[],
     limit: number = 0
   ): Promise<ParagonPropertyWithMedia[]> {
-<<<<<<< HEAD
     if (properties.length === 0) {
-=======
-    if (!Array.isArray(properties) || properties.length === 0) {
-      console.error('Invalid properties data:', properties);
->>>>>>> 820d6775
       return [];
     }
 
@@ -254,7 +243,7 @@
     // Get Media URLs from Paragon
     await pMap(
       queryFilters,
-      async (queryFilter) => {
+      async (queryFilter: string) => {
         const url = this.getMediaUrl(
           this.__maxPageSize,
           undefined,
@@ -284,36 +273,17 @@
       { concurrency: this.__maxConcurrentQueries }
     );
 
-<<<<<<< HEAD
     //Order mediaByProperty by Media Order
     Object.values(mediaByProperty).map((media) => {
       media.sort((a, b) => a.Order - b.Order);
     });
-=======
-          response.value.map((media) => {
-            const property = properties.find(
-              (p) => p.ListingKey === media.ResourceRecordKey
-            );
-            if (property) {
-              if (!property.Media) {
-                property.Media = [];
-              }
-
-              if (limit === 0 || property.Media.length < limit) {
-                property.Media.push(media);
-              }
-            }
-          });
-        })
-      );
->>>>>>> 820d6775
 
     const propertiesInCDN = await cdn.getProperties();
 
     // Upload Media to CDN
     await pMap(
       properties,
-      async (property) => {
+      async (property: ParagonPropertyWithMedia) => {
         const media = mediaByProperty[property.ListingKey];
 
         if (!media) {
