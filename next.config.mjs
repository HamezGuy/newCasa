/** @type {import('next').NextConfig} */

const nextConfig = {
  images: {
    remotePatterns: [
      {
        // Paragon Images
        hostname: 'cdnparap50.paragonrels.com',
        pathname: '/ParagonImages/Property/**',
      },
      {
<<<<<<< HEAD
        hostname: 'res.cloudinary.com',
      },
      {
=======
        // Localhost (if you use it for testing)
>>>>>>> 70766c87
        hostname: 'localhost',
      },
      {
        // Cloudinary images
        protocol: 'https',
        hostname: 'res.cloudinary.com',
        pathname: '/dmluwytl0/image/upload/**', // Adjust the pathname if needed
      },
    ],
    // Alternatively, use domains array if simpler
    domains: ['res.cloudinary.com', 'cdnparap50.paragonrels.com', 'localhost'],
  },
  publicRuntimeConfig: {
    realtor: {
      name: 'Tim Flores',
      brand: 'Flores Realty',
      profile:
        "I’m a real estate agent with EXP Realty, LLC in Middleton, WI and the nearby area, providing home-buyers and sellers with professional, responsive and attentive real estate services. Want an agent who'll really listen to what you want in a home? Need an agent who knows how to effectively market your home so it sells? Give me a call! I'm eager to help and would love to talk to you.",
      agency: {
        name: 'EXP Realty, LLC',
        address: '8383 Greenway Blvd Ste 600',
        city: 'Middleton',
        state: 'WI',
        zip: '53562',
      },
      phone: '6085793033',
      phoneAlt: '8668486990',
      email: 'tim.flores@flores.realty',
    },
  },
  serverRuntimeConfig: {
<<<<<<< HEAD
    zipCodes: [53715, 53703], //note: if added here, must manually update code in data.ts
=======
    zipCodes: [53715, 53703], // Note: Update manually in data.ts if necessary
>>>>>>> 70766c87
  },
};

export default nextConfig;<|MERGE_RESOLUTION|>--- conflicted
+++ resolved
@@ -9,13 +9,7 @@
         pathname: '/ParagonImages/Property/**',
       },
       {
-<<<<<<< HEAD
-        hostname: 'res.cloudinary.com',
-      },
-      {
-=======
         // Localhost (if you use it for testing)
->>>>>>> 70766c87
         hostname: 'localhost',
       },
       {
@@ -47,11 +41,7 @@
     },
   },
   serverRuntimeConfig: {
-<<<<<<< HEAD
-    zipCodes: [53715, 53703], //note: if added here, must manually update code in data.ts
-=======
     zipCodes: [53715, 53703], // Note: Update manually in data.ts if necessary
->>>>>>> 70766c87
   },
 };
 
