--- conflicted
+++ resolved
@@ -10,29 +10,22 @@
     "lint": "next lint"
   },
   "dependencies": {
-<<<<<<< HEAD
     "@mantine/core": "^7.6.2",
     "@mantine/dates": "^7.6.2",
     "@mantine/form": "^7.6.2",
     "@mantine/hooks": "^7.6.2",
     "dayjs": "^1.11.10",
-=======
->>>>>>> 8c4ec143
     "next": "14.1.4",
     "react": "^18",
     "react-dom": "^18",
     "url": "^0.11.0"
   },
   "devDependencies": {
-<<<<<<< HEAD
-=======
     "@types/crypto-js": "^4.2.2",
->>>>>>> 8c4ec143
     "@types/node": "^20",
     "@types/react": "^18",
     "@types/react-dom": "^18",
     "autoprefixer": "^10.0.1",
-<<<<<<< HEAD
     "eslint": "^8",
     "eslint-config-next": "14.1.4",
     "eslint-config-prettier": "^9.1.0",
@@ -40,15 +33,8 @@
     "postcss-preset-mantine": "^1.13.0",
     "postcss-simple-vars": "^7.0.1",
     "tailwindcss": "^3.3.0",
-    "typescript": "^5"
-=======
+    "typescript": "^5",
     "crypto-js": "^4.2.0",
-    "eslint": "^8",
-    "eslint-config-next": "14.1.4",
-    "postcss": "^8",
-    "tailwindcss": "^3.3.0",
-    "typescript": "^5",
     "uuid": "^9.0.1"
->>>>>>> 8c4ec143
   }
 }