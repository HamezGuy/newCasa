--- conflicted
+++ resolved
@@ -21,17 +21,12 @@
     "axios": "^1.7.7",
     "cloudinary": "^2.5.1",
     "dayjs": "^1.11.10",
-<<<<<<< HEAD
-    "firebase": "^10.14.1",
-    "next": "^14.2.13",
     "p-map": "^7.0.2",
-=======
     "dotenv": "^16.4.5",
     "firebase": "^10.13.2",
     "firebase-functions": "^6.0.1",
     "next": "^14.2.13",
     "nodemailer": "^6.9.15",
->>>>>>> 820d6775
     "react": "^18",
     "react-dom": "^18",
     "twilio": "^5.3.4",
